--- conflicted
+++ resolved
@@ -317,13 +317,11 @@
     authMiddleware = negroni.HandlerFunc(jwtRequiredMiddleware.HandlerWithNext)
   }
 
-<<<<<<< HEAD
+  routeName := (*routes)[routeIndex].Name
+
   recovery := negroni.NewRecovery()
   // PrintStack is set to false to avoid sending stacktrace to client.
   recovery.PrintStack = false
-=======
-  routeName := (*routes)[routeIndex].Name
->>>>>>> 5d374c79
 
   // Configure middlewares chain
   handler = negroni.New(
